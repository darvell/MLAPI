--- conflicted
+++ resolved
@@ -380,12 +380,9 @@
             MessageManager.messageTypes.Add("MLAPI_SYNC_VAR_UPDATE", 9);
             MessageManager.messageTypes.Add("MLAPI_ADD_OBJECTS", 10);
             MessageManager.messageTypes.Add("MLAPI_TIME_SYNC", 11);
-<<<<<<< HEAD
-=======
             MessageManager.messageTypes.Add("MLAPI_COMMAND", 12);
             MessageManager.messageTypes.Add("MLAPI_RPC", 13);
             MessageManager.messageTypes.Add("MLAPI_TARGET", 14);
->>>>>>> 8c755307
 
             List<MessageType> messageTypes = new List<MessageType>(NetworkConfig.MessageTypes)
             {
@@ -789,7 +786,6 @@
                     LagCompensationManager.AddFrames();
                     NetworkedObject.InvokeSyncvarUpdate();
                     lastEventTickTime = NetworkTime;
-<<<<<<< HEAD
                 }
 
                 if (NetworkConfig.EnableTimeResync && NetworkTime - lastTimeSyncTime >= 30)
@@ -798,18 +794,7 @@
                     lastTimeSyncTime = NetworkTime;
                 }
 
-                networkTime += Time.deltaTime;
-=======
-                }
-
-                if (NetworkConfig.EnableTimeResync && NetworkTime - lastTimeSyncTime >= 30)
-                {
-                    SyncTime();
-                    lastTimeSyncTime = NetworkTime;
-                }
-
                 networkTime += Time.unscaledDeltaTime;
->>>>>>> 8c755307
             }
         }
 
@@ -832,563 +817,11 @@
         {
             BitReader reader = new BitReader(data);
 
-<<<<<<< HEAD
-                    //Client tried to send a network message that was not the connection request before he was accepted.
-                    if (isServer && pendingClients.Contains(clientId) && messageType != 0)
-                    {
-                        Debug.LogWarning("MLAPI: Message recieved from clientId " + clientId + " before it has been accepted");
-                        return;
-                    }
-
-
-                    ushort bytesToRead = reader.ReadUInt16();
-                    byte[] incommingData = reader.ReadBytes(bytesToRead);
-                    if(NetworkConfig.EncryptedChannelsHashSet.Contains(MessageManager.reverseChannels[channelId]))
-                    {
-                        //Encrypted message
-                        if (isServer)
-                            incommingData = CryptographyHelper.Decrypt(incommingData, connectedClients[clientId].AesKey);
-                        else
-                            incommingData = CryptographyHelper.Decrypt(incommingData, clientAesKey);
-                    }
-
-                    if (isServer && isPassthrough && !NetworkConfig.PassthroughMessageHashSet.Contains(messageType))
-                    {
-                        Debug.LogWarning("MLAPI: Client " + clientId + " tried to send a passthrough message for a messageType not registered as passthrough");
-                        return;
-                    }
-                    else if(isClient && isPassthrough && !NetworkConfig.PassthroughMessageHashSet.Contains(messageType))
-                    {
-                        Debug.LogWarning("MLAPI: Server tried to send a passthrough message for a messageType not registered as passthrough");
-                        return;
-                    }
-                    else if(isServer && isPassthrough)
-                    {
-                        if (!connectedClients.ContainsKey(passthroughTarget))
-                        {
-                            Debug.LogWarning("MLAPI: Passthrough message was sent with invalid target: " + passthroughTarget + " from client " + clientId);
-                            return;
-                        }
-                        uint? netIdTarget = null;
-                        ushort? netOrderId = null;
-                        if (targeted)
-                        {
-                            netIdTarget = targetNetworkId;
-                            netOrderId = networkOrderId;
-                        }
-                        PassthroughSend(passthroughTarget, clientId, messageType, channelId, incommingData, netIdTarget, netOrderId);
-                        return;
-                    }
-                       
-                    if (messageType >= 32)
-                    {
-                        #region CUSTOM MESSAGE
-                        //Custom message, invoke all message handlers
-                        if(targeted)
-                        {
-                            if (!SpawnManager.spawnedObjects.ContainsKey(targetNetworkId))
-                            {
-                                Debug.LogWarning("MLAPI: No target for message found");
-                                return;
-                            }
-                            else if (!SpawnManager.spawnedObjects[targetNetworkId].targetMessageActions.ContainsKey(networkOrderId))
-                            {
-                                Debug.LogWarning("MLAPI: No target messageType for message found");
-                                return;
-                            }
-                            else if (!SpawnManager.spawnedObjects[targetNetworkId].targetMessageActions[networkOrderId].ContainsKey(messageType))
-                            {
-                                Debug.LogWarning("MLAPI: No target found with the given messageType");
-                                return;
-                            }
-                            SpawnManager.spawnedObjects[targetNetworkId].targetMessageActions[networkOrderId][messageType].Invoke(clientId, incommingData);
-                        }
-                        else
-                        {
-                            foreach (KeyValuePair<int, Action<uint, byte[]>> pair in MessageManager.messageCallbacks[messageType])
-                            {
-                                if (isPassthrough)
-                                    pair.Value(passthroughOrigin, incommingData);
-                                else
-                                    pair.Value(clientId, incommingData);
-                            }
-                        }
-                        #endregion
-                    }
-                    else
-                    {
-                        #region INTERNAL MESSAGE
-                        //MLAPI message
-                        switch (messageType)
-                        {
-                            case 0: //Client to server > sends connection buffer
-                                if (isServer)
-                                {
-                                    using (MemoryStream messageReadStream = new MemoryStream(incommingData))
-                                    {
-                                        using (BinaryReader messageReader = new BinaryReader(messageReadStream))
-                                        {
-                                            byte[] configHash = messageReader.ReadBytes(32);
-                                            if (!NetworkConfig.CompareConfig(configHash))
-                                            {
-                                                Debug.LogWarning("MLAPI: NetworkConfiguration missmatch. The configuration between the server and client does not match.");
-                                                DisconnectClient(clientId);
-                                                return;
-                                            }
-                                            byte[] aesKey = new byte[0];
-                                            if (NetworkConfig.EnableEncryption)
-                                            {
-                                                ushort diffiePublicSize = messageReader.ReadUInt16();
-                                                byte[] diffiePublic = messageReader.ReadBytes(diffiePublicSize);
-                                                diffieHellmanPublicKeys.Add(clientId, diffiePublic);
-
-                                            }
-                                            if (NetworkConfig.ConnectionApproval)
-                                            {
-                                                ushort bufferSize = messageReader.ReadUInt16();
-                                                byte[] connectionBuffer = messageReader.ReadBytes(bufferSize);
-                                                ConnectionApprovalCallback(connectionBuffer, clientId, HandleApproval);
-                                            }
-                                            else
-                                            {
-                                                HandleApproval(clientId, true);
-                                            }
-                                        }
-                                    }
-                                }
-                                break;
-                            case 1: //Server informs client it has been approved:
-                                if (isClient)
-                                {
-                                    using (MemoryStream messageReadStream = new MemoryStream(incommingData))
-                                    {
-                                        using (BinaryReader messageReader = new BinaryReader(messageReadStream))
-                                        {
-                                            myClientId = messageReader.ReadUInt32();
-                                            uint sceneIndex = 0;
-                                            if (NetworkConfig.EnableSceneSwitching)
-                                            {
-                                                sceneIndex = messageReader.ReadUInt32();
-                                            }
-
-                                            if (NetworkConfig.EnableEncryption)
-                                            {
-                                                ushort keyLength = messageReader.ReadUInt16();
-                                                byte[] serverPublicKey = messageReader.ReadBytes(keyLength);
-                                                clientAesKey = clientDiffieHellman.GetSharedSecret(serverPublicKey);
-                                                if (NetworkConfig.SignKeyExchange)
-                                                {
-                                                    ushort signatureLength = messageReader.ReadUInt16();
-                                                    byte[] publicKeySignature = messageReader.ReadBytes(signatureLength);
-                                                    using (RSACryptoServiceProvider rsa = new RSACryptoServiceProvider())
-                                                    {
-                                                        rsa.PersistKeyInCsp = false;
-                                                        rsa.FromXmlString(NetworkConfig.RSAPublicKey);
-                                                        if (!rsa.VerifyData(serverPublicKey, new SHA512CryptoServiceProvider(), publicKeySignature))
-                                                        {
-                                                            //Man in the middle.
-                                                            Debug.LogWarning("MLAPI: Signature doesnt match for the key exchange public part. Disconnecting");
-                                                            StopClient();
-                                                            return;
-                                                        }
-                                                    }
-                                                }
-                                            }
-
-                                            float netTime = messageReader.ReadSingle();
-                                            int remoteStamp = messageReader.ReadInt32();
-                                            byte error;
-                                            NetId netId = new NetId(clientId);
-                                            int msDelay = NetworkTransport.GetRemoteDelayTimeMS(netId.HostId, netId.ConnectionId, remoteStamp, out error);
-                                            if ((NetworkError)error != NetworkError.Ok)
-                                                msDelay = 0;
-                                            networkTime = netTime + (msDelay / 1000f);
-
-                                            connectedClients.Add(clientId, new NetworkedClient() { ClientId = clientId });
-                                            int clientCount = messageReader.ReadInt32();
-                                            for (int i = 0; i < clientCount; i++)
-                                            {
-                                                uint _clientId = messageReader.ReadUInt32();
-                                                connectedClients.Add(_clientId, new NetworkedClient() { ClientId = _clientId });
-                                            }
-                                            if (NetworkConfig.HandleObjectSpawning)
-                                            {
-                                                SpawnManager.DestroySceneObjects();
-                                                int objectCount = messageReader.ReadInt32();
-                                                for (int i = 0; i < objectCount; i++)
-                                                {
-                                                    bool isPlayerObject = messageReader.ReadBoolean();
-                                                    uint networkId = messageReader.ReadUInt32();
-                                                    uint ownerId = messageReader.ReadUInt32();
-                                                    int prefabId = messageReader.ReadInt32();
-                                                    bool isActive = messageReader.ReadBoolean();
-                                                    bool sceneObject = messageReader.ReadBoolean();
-
-                                                    float xPos = messageReader.ReadSingle();
-                                                    float yPos = messageReader.ReadSingle();
-                                                    float zPos = messageReader.ReadSingle();
-
-                                                    float xRot = messageReader.ReadSingle();
-                                                    float yRot = messageReader.ReadSingle();
-                                                    float zRot = messageReader.ReadSingle();
-
-                                                    if (isPlayerObject)
-                                                    {
-                                                        SpawnManager.SpawnPlayerObject(ownerId, networkId);
-                                                    }
-                                                    else
-                                                    {
-                                                        GameObject go = SpawnManager.SpawnPrefabIndexClient(prefabId, networkId, ownerId,
-                                                            new Vector3(xPos, yPos, zPos), Quaternion.Euler(xRot, yRot, zRot));
-
-                                                        go.GetComponent<NetworkedObject>().sceneObject = sceneObject;
-                                                        go.SetActive(isActive);
-                                                    }
-                                                }
-                                            }
-                                            if (NetworkConfig.EnableSceneSwitching)
-                                            {
-                                                NetworkSceneManager.OnSceneSwitch(sceneIndex);
-                                            }
-                                        }
-                                    }
-                                    _isClientConnected = true;
-                                    if (OnClientConnectedCallback != null)
-                                        OnClientConnectedCallback.Invoke(clientId);
-                                }
-                                break;
-                            case 2:
-                                //Server informs client another client connected
-                                //MLAPI_ADD_OBJECT
-                                if (isClient)
-                                {
-                                    using (MemoryStream messageReadStream = new MemoryStream(incommingData))
-                                    {
-                                        using (BinaryReader messageReader = new BinaryReader(messageReadStream))
-                                        {
-                                            if (NetworkConfig.HandleObjectSpawning)
-                                            {
-                                                bool isPlayerObject = messageReader.ReadBoolean();
-                                                uint networkId = messageReader.ReadUInt32();
-                                                uint ownerId = messageReader.ReadUInt32();
-                                                int prefabId = messageReader.ReadInt32();
-                                                bool sceneObject = messageReader.ReadBoolean();
-
-                                                float xPos = messageReader.ReadSingle();
-                                                float yPos = messageReader.ReadSingle();
-                                                float zPos = messageReader.ReadSingle();
-
-                                                float xRot = messageReader.ReadSingle();
-                                                float yRot = messageReader.ReadSingle();
-                                                float zRot = messageReader.ReadSingle();
-
-                                                if (isPlayerObject)
-                                                {
-                                                    connectedClients.Add(ownerId, new NetworkedClient() { ClientId = ownerId });
-                                                    SpawnManager.SpawnPlayerObject(ownerId, networkId);
-                                                }
-                                                else
-                                                {
-                                                    GameObject go = SpawnManager.SpawnPrefabIndexClient(prefabId, networkId, ownerId,
-                                                                        new Vector3(xPos, yPos, zPos), Quaternion.Euler(xRot, yRot, zRot));
-                                                    go.GetComponent<NetworkedObject>().sceneObject = sceneObject;
-                                                }
-                                            }
-                                            else
-                                            {
-                                                uint ownerId = messageReader.ReadUInt32();
-                                                connectedClients.Add(ownerId, new NetworkedClient() { ClientId = ownerId });
-                                            }
-                                        }
-                                    }
-                                }
-                                break;
-                            case 3:
-                                //Server informs client another client disconnected
-                                //MLAPI_CLIENT_DISCONNECT
-                                if (isClient)
-                                {
-                                    using (MemoryStream messageReadStream = new MemoryStream(incommingData))
-                                    {
-                                        using (BinaryReader messageReader = new BinaryReader(messageReadStream))
-                                        {
-                                            uint disconnectedClientId = messageReader.ReadUInt32();
-                                            OnClientDisconnect(disconnectedClientId);
-                                        }
-                                    }
-                                }
-                                break;
-                            case 4:
-                                //Server infroms clients to destroy an object
-                                if (isClient)
-                                {
-                                    using (MemoryStream messageReadStream = new MemoryStream(incommingData))
-                                    {
-                                        using (BinaryReader messageReader = new BinaryReader(messageReadStream))
-                                        {
-                                            uint netId = messageReader.ReadUInt32();
-                                            SpawnManager.OnDestroyObject(netId, true);
-                                        }
-                                    }
-                                }
-                                break;
-                            case 5:
-                                //Scene switch
-                                if (isClient)
-                                {
-                                    using (MemoryStream messageReadStream = new MemoryStream(incommingData))
-                                    {
-                                        using (BinaryReader messageReader = new BinaryReader(messageReadStream))
-                                        {
-                                            NetworkSceneManager.OnSceneSwitch(messageReader.ReadUInt32());
-                                        }
-                                    }
-                                }
-                                break;
-                            case 6: //Spawn pool object
-                                if (isClient)
-                                {
-                                    using (MemoryStream messageReadStream = new MemoryStream(incommingData))
-                                    {
-                                        using (BinaryReader messageReader = new BinaryReader(messageReadStream))
-                                        {
-                                            uint netId = messageReader.ReadUInt32();
-                                            float xPos = messageReader.ReadSingle();
-                                            float yPos = messageReader.ReadSingle();
-                                            float zPos = messageReader.ReadSingle();
-                                            float xRot = messageReader.ReadSingle();
-                                            float yRot = messageReader.ReadSingle();
-                                            float zRot = messageReader.ReadSingle();
-                                            SpawnManager.spawnedObjects[netId].transform.position = new Vector3(xPos, yPos, zPos);
-                                            SpawnManager.spawnedObjects[netId].transform.rotation = Quaternion.Euler(new Vector3(xRot, yRot, zRot));
-                                            SpawnManager.spawnedObjects[netId].gameObject.SetActive(true);
-                                        }
-                                    }
-                                }
-                                break;
-                            case 7: //Destroy pool object
-                                if (isClient)
-                                {
-                                    using (MemoryStream messageReadStream = new MemoryStream(incommingData))
-                                    {
-                                        using (BinaryReader messageReader = new BinaryReader(messageReadStream))
-                                        {
-                                            uint netId = messageReader.ReadUInt32();
-                                            SpawnManager.spawnedObjects[netId].gameObject.SetActive(false);
-                                        }
-                                    }
-                                }
-                                break;
-                            case 8: //Change owner
-                                if (isClient)
-                                {
-                                    using (MemoryStream messageReadStream = new MemoryStream(incommingData))
-                                    {
-                                        using (BinaryReader messageReader = new BinaryReader(messageReadStream))
-                                        {
-                                            uint netId = messageReader.ReadUInt32();
-                                            uint ownerClientId = messageReader.ReadUInt32();
-                                            if (SpawnManager.spawnedObjects[netId].OwnerClientId == MyClientId)
-                                            {
-                                                //We are current owner.
-                                                SpawnManager.spawnedObjects[netId].InvokeBehaviourOnLostOwnership();
-                                            }
-                                            if (ownerClientId == MyClientId)
-                                            {
-                                                //We are new owner.
-                                                SpawnManager.spawnedObjects[netId].InvokeBehaviourOnGainedOwnership();
-                                            }
-                                            SpawnManager.spawnedObjects[netId].ownerClientId = ownerClientId;
-                                        }
-                                    }
-                                }
-                                break;
-                            case 9: //Syncvar
-                                if (isClient)
-                                {
-                                    using (MemoryStream messageReadStream = new MemoryStream(incommingData))
-                                    {
-                                        using (BinaryReader messageReader = new BinaryReader(messageReadStream))
-                                        {
-                                            byte dirtyCount = messageReader.ReadByte();
-                                            uint netId = messageReader.ReadUInt32();
-                                            ushort orderIndex = messageReader.ReadUInt16();
-                                            if (dirtyCount > 0)
-                                            {
-                                                for (int i = 0; i < dirtyCount; i++)
-                                                {
-                                                    byte fieldIndex = messageReader.ReadByte();
-                                                    if (!SpawnManager.spawnedObjects.ContainsKey(netId))
-                                                    {
-                                                        Debug.LogWarning("MLAPI: Sync message recieved for a non existant object with id: " + netId);
-                                                        return;
-                                                    }
-                                                    else if (SpawnManager.spawnedObjects[netId].GetBehaviourAtOrderIndex(orderIndex) == null)
-                                                    {
-                                                        Debug.LogWarning("MLAPI: Sync message recieved for a non existant behaviour");
-                                                        return;
-                                                    }
-                                                    else if (fieldIndex > (SpawnManager.spawnedObjects[netId].GetBehaviourAtOrderIndex(orderIndex).syncedFieldTypes.Count - 1))
-                                                    {
-                                                        Debug.LogWarning("MLAPI: Sync message recieved for field out of bounds");
-                                                        return;
-                                                    }
-                                                    FieldType type = SpawnManager.spawnedObjects[netId].GetBehaviourAtOrderIndex(orderIndex).syncedFieldTypes[fieldIndex];
-                                                    switch (type)
-                                                    {
-                                                        case FieldType.Bool:
-                                                            SpawnManager.spawnedObjects[netId].GetBehaviourAtOrderIndex(orderIndex).OnSyncVarUpdate(messageReader.ReadBoolean(), fieldIndex);
-                                                            break;
-                                                        case FieldType.Byte:
-                                                            SpawnManager.spawnedObjects[netId].GetBehaviourAtOrderIndex(orderIndex).OnSyncVarUpdate(messageReader.ReadByte(), fieldIndex);
-                                                            break;
-                                                        case FieldType.Char:
-                                                            SpawnManager.spawnedObjects[netId].GetBehaviourAtOrderIndex(orderIndex).OnSyncVarUpdate(messageReader.ReadChar(), fieldIndex);
-                                                            break;
-                                                        case FieldType.Double:
-                                                            SpawnManager.spawnedObjects[netId].GetBehaviourAtOrderIndex(orderIndex).OnSyncVarUpdate(messageReader.ReadDouble(), fieldIndex);
-                                                            break;
-                                                        case FieldType.Single:
-                                                            SpawnManager.spawnedObjects[netId].GetBehaviourAtOrderIndex(orderIndex).OnSyncVarUpdate(messageReader.ReadSingle(), fieldIndex);
-                                                            break;
-                                                        case FieldType.Int:
-                                                            SpawnManager.spawnedObjects[netId].GetBehaviourAtOrderIndex(orderIndex).OnSyncVarUpdate(messageReader.ReadInt32(), fieldIndex);
-                                                            break;
-                                                        case FieldType.Long:
-                                                            SpawnManager.spawnedObjects[netId].GetBehaviourAtOrderIndex(orderIndex).OnSyncVarUpdate(messageReader.ReadInt64(), fieldIndex);
-                                                            break;
-                                                        case FieldType.SByte:
-                                                            SpawnManager.spawnedObjects[netId].GetBehaviourAtOrderIndex(orderIndex).OnSyncVarUpdate(messageReader.ReadSByte(), fieldIndex);
-                                                            break;
-                                                        case FieldType.Short:
-                                                            SpawnManager.spawnedObjects[netId].GetBehaviourAtOrderIndex(orderIndex).OnSyncVarUpdate(messageReader.ReadInt16(), fieldIndex);
-                                                            break;
-                                                        case FieldType.UInt:
-                                                            SpawnManager.spawnedObjects[netId].GetBehaviourAtOrderIndex(orderIndex).OnSyncVarUpdate(messageReader.ReadUInt32(), fieldIndex);
-                                                            break;
-                                                        case FieldType.ULong:
-                                                            SpawnManager.spawnedObjects[netId].GetBehaviourAtOrderIndex(orderIndex).OnSyncVarUpdate(messageReader.ReadUInt64(), fieldIndex);
-                                                            break;
-                                                        case FieldType.UShort:
-                                                            SpawnManager.spawnedObjects[netId].GetBehaviourAtOrderIndex(orderIndex).OnSyncVarUpdate(messageReader.ReadUInt16(), fieldIndex);
-                                                            break;
-                                                        case FieldType.String:
-                                                            SpawnManager.spawnedObjects[netId].GetBehaviourAtOrderIndex(orderIndex).OnSyncVarUpdate(messageReader.ReadString(), fieldIndex);
-                                                            break;
-                                                        case FieldType.Vector3:
-                                                            {   //Cases aren't their own scope. Therefor we create a scope for them as they share the X,Y,Z local variables otherwise.
-                                                                float x = messageReader.ReadSingle();
-                                                                float y = messageReader.ReadSingle();
-                                                                float z = messageReader.ReadSingle();
-                                                                SpawnManager.spawnedObjects[netId].GetBehaviourAtOrderIndex(orderIndex).OnSyncVarUpdate(new Vector3(x, y, z), fieldIndex);
-                                                            }
-                                                            break;
-                                                        case FieldType.Vector2:
-                                                            {
-                                                                float x = messageReader.ReadSingle();
-                                                                float y = messageReader.ReadSingle();
-                                                                SpawnManager.spawnedObjects[netId].GetBehaviourAtOrderIndex(orderIndex).OnSyncVarUpdate(new Vector2(x, y), fieldIndex);
-                                                            }
-                                                            break;
-                                                        case FieldType.Quaternion:
-                                                            {
-                                                                float x = messageReader.ReadSingle();
-                                                                float y = messageReader.ReadSingle();
-                                                                float z = messageReader.ReadSingle();
-                                                                SpawnManager.spawnedObjects[netId].GetBehaviourAtOrderIndex(orderIndex).OnSyncVarUpdate(Quaternion.Euler(x, y, z), fieldIndex);
-                                                            }
-                                                            break;
-                                                    }
-                                                }
-                                            }
-                                        }
-                                    }
-                                }
-                                break;
-                            case 10:
-                                if (isClient) //MLAPI_ADD_OBJECTS (plural)
-                                {
-                                    Debug.LogError("AddObjects");
-                                    using (MemoryStream messageReadStream = new MemoryStream(incommingData))
-                                    {
-                                        using (BinaryReader messageReader = new BinaryReader(messageReadStream))
-                                        {
-                                            if (NetworkConfig.HandleObjectSpawning)
-                                            {
-                                                ushort objectCount = messageReader.ReadUInt16();
-                                                for (int i = 0; i < objectCount; i++)
-                                                {
-                                                    bool isPlayerObject = messageReader.ReadBoolean();
-                                                    uint networkId = messageReader.ReadUInt32();
-                                                    uint ownerId = messageReader.ReadUInt32();
-                                                    int prefabId = messageReader.ReadInt32();
-                                                    bool sceneObject = messageReader.ReadBoolean();
-
-                                                    float xPos = messageReader.ReadSingle();
-                                                    float yPos = messageReader.ReadSingle();
-                                                    float zPos = messageReader.ReadSingle();
-
-                                                    float xRot = messageReader.ReadSingle();
-                                                    float yRot = messageReader.ReadSingle();
-                                                    float zRot = messageReader.ReadSingle();
-
-                                                    if (isPlayerObject)
-                                                    {
-                                                        connectedClients.Add(ownerId, new NetworkedClient() { ClientId = ownerId });
-                                                        SpawnManager.SpawnPlayerObject(ownerId, networkId);
-                                                    }
-                                                    else
-                                                    {
-                                                        GameObject go = SpawnManager.SpawnPrefabIndexClient(prefabId, networkId, ownerId,
-                                                                            new Vector3(xPos, yPos, zPos), Quaternion.Euler(xRot, yRot, zRot));
-                                                        go.GetComponent<NetworkedObject>().sceneObject = sceneObject;
-                                                    }
-                                                }
-                                            }
-                                        }
-                                    }
-                                }
-                        
-                                break;
-                            case 11:
-                                if (isClient)
-                                {
-                                    using (MemoryStream messageReadStream = new MemoryStream(incommingData))
-                                    {
-                                        using (BinaryReader messageReader = new BinaryReader(messageReadStream))
-                                        {
-                                            float netTime = messageReader.ReadSingle();
-                                            int timestamp = messageReader.ReadInt32();
-
-                                            NetId netId = new NetId(clientId);
-                                            byte error;
-                                            int msDelay = NetworkTransport.GetRemoteDelayTimeMS(netId.HostId, netId.ConnectionId, timestamp, out error);
-                                            if ((NetworkError)error != NetworkError.Ok)
-                                                msDelay = 0;
-                                            networkTime = netTime + (msDelay / 1000f);
-                                        }
-                                    }
-                                }
-                                break;
-                        }
-                        #endregion
-                    }
-                }
-            }
-        }
-
-        #region SEND METHODS
-        internal void PassthroughSend(uint targetId, uint sourceId, ushort messageType, int channelId, byte[] data, uint? networkId = null, ushort? orderId = null)
-        {
-            NetId targetNetId = new NetId(targetId);
-            if (isHost && targetNetId.IsHost())
-=======
             ushort messageType = reader.ReadUShort();
             bool targeted = reader.ReadBool();
             uint targetNetworkId = 0;
             ushort networkOrderId = 0;
             if (targeted)
->>>>>>> 8c755307
             {
                 targetNetworkId = reader.ReadUInt();
                 networkOrderId = reader.ReadUShort();
@@ -1648,25 +1081,6 @@
 
         private void SyncTime()
         {
-<<<<<<< HEAD
-            using (MemoryStream stream = new MemoryStream(8))
-            {
-                using (BinaryWriter writer = new BinaryWriter(stream))
-                {
-                    writer.Write(NetworkTime);
-                    int timestamp = NetworkTransport.GetNetworkTimestamp();
-                    writer.Write(timestamp);
-                }
-
-                foreach (KeyValuePair<uint, NetworkedClient> pair in connectedClients)
-                {
-                    Send("MLAPI_TIME_SYNC", "MLAPI_TIME_SYNC", stream.GetBuffer());
-                }
-            }
-        }
-
-        private void HandleApproval(uint clientId, bool approved)
-=======
             using (BitWriter writer = new BitWriter())
             {
                 writer.WriteFloat(NetworkTime);
@@ -1680,7 +1094,6 @@
         }
 
         internal void HandleApproval(uint clientId, bool approved, Vector3 position, Quaternion rotation)
->>>>>>> 8c755307
         {
             if(approved)
             {
